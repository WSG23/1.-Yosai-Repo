--- conflicted
+++ resolved
@@ -1547,13 +1547,9 @@
             date_range = f"{min_date.strftime('%d.%m.%Y')} - {max_date.strftime('%d.%m.%Y')}"
         
         # Calculate basic metrics
-<<<<<<< HEAD
         total_events = len(df)
         unique_users = (
-=======
-        total_sessions = len(df)
-        total_unique_users = (
->>>>>>> aafb7574
+
             df['UserID (Person Identifier)'].nunique()
             if 'UserID (Person Identifier)' in df.columns
             else 0
@@ -1564,11 +1560,8 @@
             else 'N/A'
         )
         avg_events_per_user = (
-<<<<<<< HEAD
             total_events / unique_users if unique_users > 0 else 0
-=======
-            len(df) / total_unique_users if total_unique_users > 0 else 0
->>>>>>> aafb7574
+
         )
         total_devices_count = (
             df['DoorID (Device Name)'].nunique()
@@ -1581,11 +1574,8 @@
             if len(df) > 0 and 'Timestamp (Event Time)' in df.columns
             else 'N/A'
         )
-<<<<<<< HEAD
         peak_day = (
-=======
-        busiest_day = (
->>>>>>> aafb7574
+
             df['Timestamp (Event Time)'].dt.day_name().mode()[0]
             if len(df) > 0 and 'Timestamp (Event Time)' in df.columns
             else 'N/A'
@@ -1602,7 +1592,6 @@
             denied = df['Access Result'].str.contains('DENIED|FAILED', case=False, na=False).sum()
             security_score = round(100 - ((denied / len(df)) * 100), 2)
 
-<<<<<<< HEAD
         devices_active_today = 0
         if (
             'DoorID (Device Name)' in df.columns
@@ -1661,20 +1650,7 @@
             'activity_intensity': activity_intensity,
             'date_range': date_range,
             'security_breakdown': security_breakdown,
-=======
-        enhanced_metrics = {
-            'total_sessions': total_sessions,
-            'total_unique_users': total_unique_users,
-            'most_active_user': most_active_user,
-            'most_active_user_count': df['UserID (Person Identifier)'].value_counts().iloc[0] if len(df) > 0 and 'UserID (Person Identifier)' in df.columns else 0,
-            'average_events_per_user': avg_events_per_user,
-            'total_devices_count': total_devices_count,
-            'events_per_day': events_per_day,
-            'peak_hour': peak_hour,
-            'busiest_day': busiest_day,
-            'activity_intensity': activity_intensity,
-            'date_range': date_range,
->>>>>>> aafb7574
+
             'security_score': security_score,
         }
         

--- conflicted
+++ resolved
@@ -7,7 +7,6 @@
 import pandas as pd
 
 
-<<<<<<< HEAD
 def find_callback_registrations():
     """Search Python files for Dash callback registration patterns.
 
@@ -42,10 +41,7 @@
         This function is primarily used for debugging and should not be called
         in production code paths due to file system scanning overhead.
     """
-=======
-def find_callback_registrations() -> Dict[str, List[Dict[str, Any]]]:
-    """Search all Python files for callback-related patterns."""
->>>>>>> b5d83c97
+
     print("🔍 Searching for callback registrations...")
     search_files = []
     for root, dirs, files in os.walk('.'):

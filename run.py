--- conflicted
+++ resolved
@@ -13,7 +13,6 @@
 project_root = Path(__file__).parent
 sys.path.insert(0, str(project_root))
 
-<<<<<<< HEAD
 def validate_environment():
     """Validate required dependencies and environment"""
     try:
@@ -118,22 +117,7 @@
     print(f"🔧 Debug: {debug}")
     print("=" * 50)
     
-=======
-from app_factory import create_app
-
-MODE = (sys.argv[1] if len(sys.argv) > 1 else os.getenv("MODE", "development")).lower()
-
-app = create_app(MODE)
-
-if MODE in ("prod", "production"):
-    from waitress import serve
-    serve(app.server, host="0.0.0.0", port=8050)
-else:
-    port = int(os.getenv("PORT", "8050"))
-    host = os.getenv("HOST", "127.0.0.1")
-    debug = MODE in ("dev", "development")
-    # Use Dash's run_server for proper type hints (expects int port)
->>>>>>> 220e3fd2
+
     app.run_server(
         debug=debug,
         host=host,
@@ -141,7 +125,6 @@
         dev_tools_hot_reload=True,
         dev_tools_ui=True,
         dev_tools_props_check=False,
-<<<<<<< HEAD
     )
 
 def run_production(app, host="0.0.0.0", port=8050, workers=None, **kwargs):
@@ -227,6 +210,3 @@
 
 if __name__ == "__main__":
     main()
-=======
-    )
->>>>>>> 220e3fd2

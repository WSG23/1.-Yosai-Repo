--- conflicted
+++ resolved
@@ -100,20 +100,12 @@
     'text_display': '2.75rem',  # Display headers
     'text_subtitle': '1.375rem', # Subtitles
     'text_caption': '0.8125rem', # Captions
-<<<<<<< HEAD
-    
-=======
-
->>>>>>> 38f0af27
+
     # Enhanced line heights for better readability
     'leading_hero': '1.1',
     'leading_display': '1.2',
     'leading_body': '1.6',
-<<<<<<< HEAD
-    
-=======
-
->>>>>>> 38f0af27
+
     # Letter spacing for emphasis
     'tracking_wide': '0.025em',
     'tracking_wider': '0.05em',
@@ -139,11 +131,7 @@
     'xs': '0 1px 1px 0 rgba(0, 0, 0, 0.05)',
     '2xl': '0 25px 50px -12px rgba(0, 0, 0, 0.25)',
     '3xl': '0 35px 60px -12px rgba(0, 0, 0, 0.35)',
-<<<<<<< HEAD
-    
-=======
-
->>>>>>> 38f0af27
+
     # Colored shadows for accent elements
     'accent': '0 10px 25px -5px rgba(33, 150, 243, 0.25)',
     'success': '0 10px 25px -5px rgba(45, 190, 108, 0.25)',
@@ -447,11 +435,7 @@
 # Enhanced Component Styles - Building on existing card styles
 ENHANCED_COMPONENT_STYLES = {
     **COMPONENT_STYLES,
-<<<<<<< HEAD
-    
-=======
-
->>>>>>> 38f0af27
+
     # Enhanced Card Variants
     'card_premium': {
         'background-color': COLORS['surface_elevated'],
@@ -462,11 +446,7 @@
         'backdrop-filter': 'blur(20px)',
         'transition': f'all {ANIMATIONS["normal"]}',
     },
-<<<<<<< HEAD
-    
-=======
-
->>>>>>> 38f0af27
+
     'card_interactive': {
         'background-color': COLORS['surface'],
         'border': f"1px solid {COLORS['border']}",
@@ -476,11 +456,7 @@
         'transition': f'all {ANIMATIONS["normal"]}',
         'cursor': 'pointer',
     },
-<<<<<<< HEAD
-    
-=======
-
->>>>>>> 38f0af27
+
     'card_floating': {
         'background-color': COLORS['surface_elevated'],
         'border': 'none',
@@ -490,11 +466,7 @@
         'transform': 'translateZ(0)',
         'transition': f'all {ANIMATIONS["normal"]}',
     },
-<<<<<<< HEAD
-    
-=======
-
->>>>>>> 38f0af27
+
     # Enhanced Button Variants
     'button_premium': {
         'background': f'linear-gradient(135deg, {COLORS["accent"]}, {COLORS["accent_light"]})',
@@ -509,11 +481,7 @@
         'box-shadow': ENHANCED_SHADOWS['accent'],
         'letter-spacing': ENHANCED_TYPOGRAPHY['tracking_wide'],
     },
-<<<<<<< HEAD
-    
-=======
-
->>>>>>> 38f0af27
+
     'button_ghost': {
         'background-color': 'transparent',
         'color': COLORS['text_secondary'],
@@ -526,10 +494,8 @@
     },
 }
 
-<<<<<<< HEAD
 # Enhanced style generator functions
-=======
->>>>>>> 38f0af27
+
 def get_upload_style(state="initial"):
     """Return upload container style for a given state."""
     return {**UPLOAD_STYLES['base'], **UPLOAD_STYLES['states'].get(state, {})}
@@ -565,44 +531,28 @@
     """Enhanced card style generator"""
     base_styles = {
         'default': COMPONENT_STYLES['card'],
-<<<<<<< HEAD
         'elevated': COMPONENT_STYLES['card_elevated'], 
-=======
-        'elevated': COMPONENT_STYLES['card_elevated'],
->>>>>>> 38f0af27
+
         'premium': ENHANCED_COMPONENT_STYLES['card_premium'],
         'floating': ENHANCED_COMPONENT_STYLES['card_floating'],
         'interactive': ENHANCED_COMPONENT_STYLES['card_interactive'],
     }
-<<<<<<< HEAD
     
     style = base_styles.get(variant, base_styles['default']).copy()
     
-=======
-
-    style = base_styles.get(variant, base_styles['default']).copy()
-
->>>>>>> 38f0af27
+
     if interactive:
         style.update({
             'cursor': 'pointer',
             'transition': f'all {ANIMATIONS["normal"]}',
         })
-<<<<<<< HEAD
-    
-=======
-
->>>>>>> 38f0af27
+
     if loading:
         style.update({
             'position': 'relative',
             'overflow': 'hidden',
         })
-<<<<<<< HEAD
-    
-=======
-
->>>>>>> 38f0af27
+
     return style
 
 def get_enhanced_button_style(variant='primary', size='default', loading=False):
@@ -614,11 +564,7 @@
         'premium': ENHANCED_COMPONENT_STYLES['button_premium'],
         'ghost': ENHANCED_COMPONENT_STYLES['button_ghost'],
     }
-<<<<<<< HEAD
-    
-=======
-
->>>>>>> 38f0af27
+
     size_styles = {
         'small': {
             'padding': f"{SPACING['xs']} {SPACING['sm']}",
@@ -630,27 +576,17 @@
             'font-size': TYPOGRAPHY['text_lg'],
         }
     }
-<<<<<<< HEAD
     
     style = base_styles.get(variant, base_styles['primary']).copy()
     style.update(size_styles.get(size, {}))
     
-=======
-
-    style = base_styles.get(variant, base_styles['primary']).copy()
-    style.update(size_styles.get(size, {}))
-
->>>>>>> 38f0af27
+
     if loading:
         style.update({
             'position': 'relative',
             'pointer-events': 'none',
         })
-<<<<<<< HEAD
-    
-=======
-
->>>>>>> 38f0af27
+
     return style
 
 def get_loading_skeleton_style(width='100%', height='20px'):
@@ -758,7 +694,6 @@
     'UI_COMPONENTS',
     'LAYOUT_CONFIG',
     'CSS_ANIMATIONS',
-<<<<<<< HEAD
     
     # Enhanced style constants
     'ENHANCED_TYPOGRAPHY',
@@ -766,15 +701,7 @@
     'ENHANCED_SHADOWS',
     'ENHANCED_COMPONENT_STYLES',
     
-=======
-
-    # Enhanced style constants
-    'ENHANCED_TYPOGRAPHY',
-    'ENHANCED_SPACING',
-    'ENHANCED_SHADOWS',
-    'ENHANCED_COMPONENT_STYLES',
-
->>>>>>> 38f0af27
+
     # Style generator functions
     'get_enhanced_card_style',
     'get_enhanced_button_style',

--- conflicted
+++ resolved
@@ -246,11 +246,8 @@
             "",  # status message store
             self.icons['default'],  # upload icon src
             upload_styles['initial'],  # upload box style
-<<<<<<< HEAD
             hide_style, hide_style, show_graph_style, hide_style,  # various containers
-=======
-            hide_style, hide_style, hide_style, hide_style,  # various containers (entrance, table, graph, analytic stats)
->>>>>>> 0fb8d6f3
+
             hide_style,  # yosai header
             [],  # graph elements
             None,  # all doors store
@@ -284,11 +281,8 @@
             processing_status_msg,  # status message store
             self.icons['success'],  # upload icon src
             upload_styles['success'],  # upload box style
-<<<<<<< HEAD
             hide_style, hide_style, show_graph_style, hide_style,  # various containers
-=======
-            hide_style, hide_style, hide_style, hide_style,  # various containers (entrance, table, graph, analytic stats)
->>>>>>> 0fb8d6f3
+
             hide_style,  # yosai header
             [],  # graph elements
             result['all_unique_doors'],  # all doors store
@@ -317,11 +311,8 @@
             processing_status_msg,  # status message store
             self.icons['fail'],  # upload icon src
             upload_styles['error'],  # upload box style
-<<<<<<< HEAD
             hide_style, hide_style, show_graph_style, hide_style,  # various containers
-=======
-            hide_style, hide_style, hide_style, hide_style,  # various containers (entrance, table, graph, analytic stats)
->>>>>>> 0fb8d6f3
+
             hide_style,  # yosai header
             [],  # graph elements
             None,  # all doors store

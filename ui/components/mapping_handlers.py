--- conflicted
+++ resolved
@@ -84,7 +84,6 @@
     # REMOVED: _register_classification_toggle_handler method
     # This is now handled exclusively by classification_handlers.py to avoid conflicts
     
-<<<<<<< HEAD
     def _process_mapping_confirmation(self, values, ids, csv_headers, existing_json):
         """Process user's mapping selections and validate completeness.
 
@@ -129,16 +128,7 @@
             Updates internal mapping preferences storage for future use.
             May trigger UI state changes through callback return values.
         """
-=======
-    def _process_mapping_confirmation(
-        self,
-        values: List[str],
-        ids: List[Dict[str, str]],
-        csv_headers: List[str],
-        existing_json: Union[str, Dict[str, Any], None]
-    ) -> Dict[str, Any]:
-        """Process the mapping confirmation logic"""
->>>>>>> b5d83c97
+
         try:
             # Create mapping dictionary
             mapping = {
